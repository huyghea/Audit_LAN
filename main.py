--- conflicted
+++ resolved
@@ -116,10 +116,6 @@
         for rule_name in sorted(RULE_REGISTRY):
             print(rule_name)
         return
-<<<<<<< HEAD
-
-=======
->>>>>>> b00abb90
     config = load_main_config(args.config)
     log_level = config.get("log_level", "INFO")
     configure_logging(log_level)
@@ -139,10 +135,6 @@
     if not ips:
         logging.warning("Aucune IP à auditer - arrêt")
         return
-<<<<<<< HEAD
-
-=======
->>>>>>> b00abb90
     cli_rules = parse_rules_argument(args.rules)
     if cli_rules:
         if any(rule == "all" for rule in cli_rules):
