--- conflicted
+++ resolved
@@ -15,10 +15,7 @@
 from audit.config_loader import load_main_config
 from audit.runner import instantiate_rules, run_audit
 from audit.rules import RULE_REGISTRY
-<<<<<<< HEAD
 from audit.utils import parse_rules_argument
-=======
->>>>>>> 9891e3b6
 from report.dashboard import generate_html_dashboard
 
 DEFAULT_CONFIG = Path("config") / "main.ini"
@@ -45,7 +42,6 @@
     parser.add_argument("-u", "--username", required=True, help="Nom d'utilisateur SSH")
     parser.add_argument("-p", "--password", help="Mot de passe SSH (sinon saisie interactive)")
     parser.add_argument("-c", "--config", type=Path, default=DEFAULT_CONFIG, help="Fichier de configuration .ini")
-<<<<<<< HEAD
     parser.add_argument(
         "-r",
         "--rules",
@@ -53,9 +49,6 @@
         help="Règles à exécuter (noms séparés par un espace ou une virgule; 'all' pour tout exécuter)",
     )
     parser.add_argument("--list-rules", action="store_true", help="Affiche les règles disponibles puis quitte")
-=======
-    parser.add_argument("-r", "--rules", help="Liste de règles à exécuter (séparées par des virgules)")
->>>>>>> 9891e3b6
     parser.add_argument("-i", "--ips", type=Path, help="Fichier contenant les IPs cibles")
     parser.add_argument("-o", "--output", type=Path, help="Chemin du rapport CSV")
     parser.add_argument("-w", "--workers", type=int, help="Nombre de threads parallèles")
@@ -68,14 +61,10 @@
 
     args = parser.parse_args()
 
-<<<<<<< HEAD
     if args.list_rules:
         for rule_name in sorted(RULE_REGISTRY):
             print(rule_name)
         return
-
-=======
->>>>>>> 9891e3b6
     config = load_main_config(args.config)
     log_level = config.get("log_level", "INFO")
     configure_logging(log_level)
@@ -95,8 +84,7 @@
     if not ips:
         logging.warning("Aucune IP à auditer - arrêt")
         return
-
-<<<<<<< HEAD
+      
     cli_rules = parse_rules_argument(args.rules)
     if cli_rules:
         if any(rule == "all" for rule in cli_rules):
@@ -135,43 +123,6 @@
 
     output_path.parent.mkdir(parents=True, exist_ok=True)
 
-=======
-    active_rules = args.rules.split(",") if args.rules else config.get("active_rules")
-    if isinstance(active_rules, str):
-        active_rules = [rule.strip() for rule in active_rules.split(",") if rule.strip()]
-
-    if not active_rules:
-        active_rules = list(RULE_REGISTRY.keys())
-
-    unknown_rules = [rule for rule in active_rules if rule not in RULE_REGISTRY]
-    if unknown_rules:
-        raise ValueError(f"Règles inconnues demandées: {', '.join(unknown_rules)}")
-
-    rule_instances = instantiate_rules(active_rules, Path("config"))
-
-    snmp_creds = {}
-    if any(rule.name == "snmp_v3_check" for rule in rule_instances):
-        snmp_creds = {
-            "snmp_user": args.snmp_user or config.get("snmp_user"),
-            "snmp_auth_key": args.snmp_auth_key or config.get("snmp_auth_key"),
-            "snmp_priv_key": args.snmp_priv_key or config.get("snmp_priv_key"),
-            "snmp_auth_proto": (args.snmp_auth_proto or config.get("snmp_auth_proto", "SHA")).upper(),
-            "snmp_priv_proto": (args.snmp_priv_proto or config.get("snmp_priv_proto", "AES")).upper(),
-        }
-        missing = [key for key, value in snmp_creds.items() if key in {"snmp_user", "snmp_auth_key", "snmp_priv_key"} and not value]
-        if missing:
-            logging.warning("Identifiants SNMP incomplets : %s", ", ".join(missing))
-
-    logging.info(
-        "Démarrage audit: %s règles | %s équipements | %s threads",
-        ",".join(rule.name for rule in rule_instances),
-        len(ips),
-        workers,
-    )
-
-    output_path.parent.mkdir(parents=True, exist_ok=True)
-
->>>>>>> 9891e3b6
     fieldnames = ["ip", "duration", "hostname", "model", "firmware"]
     for rule in rule_instances:
         fieldnames += [f"{rule.name}_compliant", f"{rule.name}_details"]
